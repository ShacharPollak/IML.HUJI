from IMLearn.learners.classifiers import Perceptron, LDA, GaussianNaiveBayes
from typing import Tuple
from utils import *
import plotly.graph_objects as go
<<<<<<< HEAD
import plotly.io as pio
import plotly.express as px
from plotly.subplots import make_subplots

pio.templates.default = "simple_white"
=======
from plotly.subplots import make_subplots
from math import atan2, pi
>>>>>>> f3eb47f4


def load_dataset(filename: str) -> Tuple[np.ndarray, np.ndarray]:
    """
    Load dataset for comparing the Gaussian Naive Bayes and LDA classifiers. File is assumed to be an
    ndarray of shape (n_samples, 3) where the first 2 columns represent features and the third column the class

    Parameters
    ----------
    filename: str
        Path to .npy data file

    Returns
    -------
    X: ndarray of shape (n_samples, 2)
        Design matrix to be used

    y: ndarray of shape (n_samples,)
        Class vector specifying for each sample its class

    """
<<<<<<< HEAD
    data = np.load("../datasets/" + filename)
    y = data[:, 2]
    X = data[:, :2]
    return X, y
=======
    data = np.load(filename)
    return data[:, :2], data[:, 2].astype(int)
>>>>>>> f3eb47f4


def run_perceptron():
    """
    Fit and plot fit progression of the Perceptron algorithm over both the linearly separable and inseparable datasets

    Create a line plot that shows the perceptron algorithm's training loss values (y-axis)
    as a function of the training iterations (x-axis).
    """
    for n, f in [("Linearly Separable", "linearly_separable.npy"),
                 ("Linearly Inseparable", "linearly_inseparable.npy")]:
        # Load dataset
        X, y = load_dataset(f)

        # Fit Perceptron and record loss in each fit iteration
        losses = []

        def loss_callback(fit: Perceptron, X_: np.ndarray, y_: int):
            losses.append(fit.loss(X, y))

        perceptron = Perceptron(callback=loss_callback)
        perceptron.fit(X, y)

<<<<<<< HEAD
        # Plot figure
        fig = px.line(losses,
                      title="Perceptron Algorithm's Training Loss As Function Of Training Iterations Over "
                            "{} Dataset".format(n),
                      x=range(len(losses)),
                      y=losses,
                      labels={'x': 'number of iterations', 'y': 'training loss'})
        fig.show()
=======
        # Plot figure of loss as function of fitting iteration
        raise NotImplementedError()
>>>>>>> f3eb47f4


def get_ellipse(mu: np.ndarray, cov: np.ndarray):
    """
    Draw an ellipse centered at given location and according to specified covariance matrix

    Parameters
    ----------
    mu : ndarray of shape (2,)
        Center of ellipse

    cov: ndarray of shape (2,2)
        Covariance of Gaussian

    Returns
    -------
        scatter: A plotly trace object of the ellipse
    """
    l1, l2 = tuple(np.linalg.eigvalsh(cov)[::-1])
    theta = atan2(l1 - cov[0, 0], cov[0, 1]) if cov[0, 1] != 0 else (np.pi / 2 if cov[0, 0] < cov[1, 1] else 0)
    t = np.linspace(0, 2 * pi, 100)
    xs = (l1 * np.cos(theta) * np.cos(t)) - (l2 * np.sin(theta) * np.sin(t))
    ys = (l1 * np.sin(theta) * np.cos(t)) + (l2 * np.cos(theta) * np.sin(t))

    return go.Scatter(x=mu[0] + xs, y=mu[1] + ys, mode="lines", marker_color="black")


def compare_gaussian_classifiers():
    """
    Fit both Gaussian Naive Bayes and LDA classifiers on both gaussians1 and gaussians2 datasets
    """
    for f in ["gaussian1.npy", "gaussian2.npy"]:
        # Load dataset
        X, y = load_dataset(f)

        # Fit models and predict over training set
        lda = LDA()
        guassian = GaussianNaiveBayes()
        lda.fit(X, y)
        guassian.fit(X, y)
        lda_predict = lda.predict(X)
        guassian_predict = guassian.predict(X)

        # Plot a figure with two suplots, showing the Gaussian Naive Bayes predictions on the left and LDA predictions
        # on the right. Plot title should specify dataset used and subplot titles should specify algorithm and accuracy
        # Create subplots
        from IMLearn.metrics import accuracy
        lda_accuracy = round(accuracy(y, lda_predict), 2)
        guassian_accuracy = round(accuracy(y, guassian_predict), 2)

        fig = make_subplots(rows=1, cols=2,
                            subplot_titles=("LDA (Accuracy = {})".format(lda_accuracy),
                                            "Guassian Naive Bayes (Accuracy = {})".format(guassian_accuracy)))

        fig.add_trace(
            go.Scatter(x=X[:, 0], y=X[:, 1], mode='markers', showlegend=False, marker=dict(size=10,
                                                                                           color=lda_predict,
                                                                                           line=dict(width=2,
                                                                                                     color='DarkSlateGrey'),
                                                                                           symbol=y)),
            row=1, col=1
        )

        fig.add_trace(
            go.Scatter(x=X[:, 0], y=X[:, 1], mode='markers', showlegend=False, marker=dict(size=10,
                                                                                           color=guassian_predict,
                                                                                           line=dict(width=2,
                                                                                                     color='DarkSlateGrey'),
                                                                                           symbol=y)),
            row=1, col=2
        )

        fig.update_layout(title_text="LDA prediction (left) and Guassian Naive Bayes "
                                     "Prediction (right) on {} Dataset".format(f))
        fig.show()

        # Add traces for data-points setting symbols and colors
        raise NotImplementedError()

        # Add `X` dots specifying fitted Gaussians' means
        raise NotImplementedError()

        # Add ellipses depicting the covariances of the fitted Gaussians
        raise NotImplementedError()


if __name__ == '__main__':
    np.random.seed(0)
    # run_perceptron()
    compare_gaussian_classifiers()<|MERGE_RESOLUTION|>--- conflicted
+++ resolved
@@ -2,16 +2,12 @@
 from typing import Tuple
 from utils import *
 import plotly.graph_objects as go
-<<<<<<< HEAD
 import plotly.io as pio
 import plotly.express as px
 from plotly.subplots import make_subplots
+from math import atan2, pi
 
 pio.templates.default = "simple_white"
-=======
-from plotly.subplots import make_subplots
-from math import atan2, pi
->>>>>>> f3eb47f4
 
 
 def load_dataset(filename: str) -> Tuple[np.ndarray, np.ndarray]:
@@ -33,15 +29,8 @@
         Class vector specifying for each sample its class
 
     """
-<<<<<<< HEAD
-    data = np.load("../datasets/" + filename)
-    y = data[:, 2]
-    X = data[:, :2]
-    return X, y
-=======
     data = np.load(filename)
     return data[:, :2], data[:, 2].astype(int)
->>>>>>> f3eb47f4
 
 
 def run_perceptron():
@@ -54,7 +43,7 @@
     for n, f in [("Linearly Separable", "linearly_separable.npy"),
                  ("Linearly Inseparable", "linearly_inseparable.npy")]:
         # Load dataset
-        X, y = load_dataset(f)
+        X, y = load_dataset("../datasets/" + f)
 
         # Fit Perceptron and record loss in each fit iteration
         losses = []
@@ -65,7 +54,6 @@
         perceptron = Perceptron(callback=loss_callback)
         perceptron.fit(X, y)
 
-<<<<<<< HEAD
         # Plot figure
         fig = px.line(losses,
                       title="Perceptron Algorithm's Training Loss As Function Of Training Iterations Over "
@@ -74,10 +62,6 @@
                       y=losses,
                       labels={'x': 'number of iterations', 'y': 'training loss'})
         fig.show()
-=======
-        # Plot figure of loss as function of fitting iteration
-        raise NotImplementedError()
->>>>>>> f3eb47f4
 
 
 def get_ellipse(mu: np.ndarray, cov: np.ndarray):
@@ -111,7 +95,7 @@
     """
     for f in ["gaussian1.npy", "gaussian2.npy"]:
         # Load dataset
-        X, y = load_dataset(f)
+        X, y = load_dataset("../datasets/" + f)
 
         # Fit models and predict over training set
         lda = LDA()
@@ -154,15 +138,6 @@
                                      "Prediction (right) on {} Dataset".format(f))
         fig.show()
 
-        # Add traces for data-points setting symbols and colors
-        raise NotImplementedError()
-
-        # Add `X` dots specifying fitted Gaussians' means
-        raise NotImplementedError()
-
-        # Add ellipses depicting the covariances of the fitted Gaussians
-        raise NotImplementedError()
-
 
 if __name__ == '__main__':
     np.random.seed(0)
